--- conflicted
+++ resolved
@@ -175,15 +175,10 @@
                         <Export-Package>
                             org.vibur.dbcp,
                             org.vibur.dbcp.jmx,
-<<<<<<< HEAD
-                            org.vibur.dbcp.hook,
-                            org.vibur.dbcp.listener,
-                            org.vibur.dbcp.restriction
-=======
+                            org.vibur.dbcp.restriction,
                             org.vibur.dbcp.util.hook,
                             org.vibur.dbcp.util.collector,
                             org.vibur.dbcp.util.logger
->>>>>>> 9582e3c3
                         </Export-Package>
                         <Import-Package>
                             javax.sql,
