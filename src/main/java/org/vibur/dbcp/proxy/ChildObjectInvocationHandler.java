--- conflicted
+++ resolved
@@ -1,55 +1,50 @@
-/**
- * Copyright 2013 Simeon Malchev
- *
- * Licensed under the Apache License, Version 2.0 (the "License");
- * you may not use this file except in compliance with the License.
- * You may obtain a copy of the License at
- *
- *     http://www.apache.org/licenses/LICENSE-2.0
- *
- * Unless required by applicable law or agreed to in writing, software
- * distributed under the License is distributed on an "AS IS" BASIS,
- * WITHOUT WARRANTIES OR CONDITIONS OF ANY KIND, either express or implied.
- * See the License for the specific language governing permissions and
- * limitations under the License.
- */
-
-package org.vibur.dbcp.proxy;
-
-import org.vibur.dbcp.ViburDBCPConfig;
-
-import java.lang.reflect.Method;
-
-/**
- * @author Simeon Malchev
- */
-public class ChildObjectInvocationHandler<P, T> extends AbstractInvocationHandler<T> implements TargetInvoker {
-
-    private final P parentProxy;
-    private final String getParentMethod;
-
-    public ChildObjectInvocationHandler(T connectionChild, P parentProxy, String getParentMethod,
-<<<<<<< HEAD
-                                        ExceptionListener exceptionListener, boolean allowsUnwrapping) {
-        super(connectionChild, exceptionListener, allowsUnwrapping);
-=======
-                                        ViburDBCPConfig config) {
-        super(connectionChild, config);
->>>>>>> d6e3131c
-        if (parentProxy == null || getParentMethod == null)
-            throw new NullPointerException();
-        this.parentProxy = parentProxy;
-        this.getParentMethod = getParentMethod;
-    }
-
-    protected Object doInvoke(T proxy, Method method, Object[] args) throws Throwable {
-        if (method.getName() == getParentMethod)
-            return parentProxy;
-
-        return super.doInvoke(proxy, method, args);
-    }
-
-    protected P getParentProxy() {
-        return parentProxy;
-    }
-}
+/**
+ * Copyright 2013 Simeon Malchev
+ *
+ * Licensed under the Apache License, Version 2.0 (the "License");
+ * you may not use this file except in compliance with the License.
+ * You may obtain a copy of the License at
+ *
+ *     http://www.apache.org/licenses/LICENSE-2.0
+ *
+ * Unless required by applicable law or agreed to in writing, software
+ * distributed under the License is distributed on an "AS IS" BASIS,
+ * WITHOUT WARRANTIES OR CONDITIONS OF ANY KIND, either express or implied.
+ * See the License for the specific language governing permissions and
+ * limitations under the License.
+ */
+
+package org.vibur.dbcp.proxy;
+
+import org.vibur.dbcp.ViburDBCPConfig;
+
+import java.lang.reflect.Method;
+
+/**
+ * @author Simeon Malchev
+ */
+public class ChildObjectInvocationHandler<P, T> extends AbstractInvocationHandler<T> implements TargetInvoker {
+
+    private final P parentProxy;
+    private final String getParentMethod;
+
+    public ChildObjectInvocationHandler(T connectionChild, P parentProxy, String getParentMethod,
+                                        ViburDBCPConfig config) {
+        super(connectionChild, config);
+        if (parentProxy == null || getParentMethod == null)
+            throw new NullPointerException();
+        this.parentProxy = parentProxy;
+        this.getParentMethod = getParentMethod;
+    }
+
+    protected Object doInvoke(T proxy, Method method, Object[] args) throws Throwable {
+        if (method.getName() == getParentMethod)
+            return parentProxy;
+
+        return super.doInvoke(proxy, method, args);
+    }
+
+    protected P getParentProxy() {
+        return parentProxy;
+    }
+}